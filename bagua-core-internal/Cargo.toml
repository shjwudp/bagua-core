--- conflicted
+++ resolved
@@ -26,14 +26,11 @@
 scheduled-thread-pool = "0.2"
 serde_json = "1.0"
 ureq = "2.1"
-<<<<<<< HEAD
 reqwest = { version = "0.11.4", features = ["blocking", "json"]}
 float-cmp = "0.8.0"
-=======
 num-traits = "0.2"
 num-derive = "0.3"
 display_utils = "0.4.0"
->>>>>>> aa643ece
 
 [dependencies.pyo3]
 version = "0.13.2"
