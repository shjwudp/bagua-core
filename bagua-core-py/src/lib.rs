--- conflicted
+++ resolved
@@ -340,7 +340,6 @@
             .map_err(|e| PyRuntimeError::new_err(format!("{:?}", e)))
     }
 
-<<<<<<< HEAD
     pub fn execute_post_backward_comm_ops(&self, py: Python) -> PyResult<usize> {
         py.allow_threads(|| self.inner.execute_post_backward_comm_ops())
             .map_err(|e| PyRuntimeError::new_err(format!("{:?}", e)))
@@ -348,10 +347,6 @@
 
     pub fn wait_pending_post_backward_comm_ops(&self, py: Python) -> PyResult<usize> {
         py.allow_threads(|| self.inner.wait_pending_post_backward_comm_ops())
-=======
-    pub fn start_upload_telemetry(&self, skip: bool, py: Python) -> PyResult<()> {
-        py.allow_threads(|| self.inner.start_upload_telemetry(skip))
->>>>>>> e11a17f3
             .map_err(|e| PyRuntimeError::new_err(format!("{:?}", e)))
     }
 }
