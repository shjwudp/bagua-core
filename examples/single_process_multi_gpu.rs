--- conflicted
+++ resolved
@@ -156,16 +156,10 @@
             })
             .collect();
 
-<<<<<<< HEAD
-        let telemetry = BaguaCommCoreTelemetry::new(
-            &*format!("{}:{}", autotune_service_addr, autotune_service_port),
-        );
-=======
-        let telemetry = BaguaCommCoreTelemetry::new(format!(
+        let telemetry = BaguaCommCoreTelemetry::new(&*format!(
             "{}:{}",
             autotune_service_addr, autotune_service_port
         ));
->>>>>>> eec8f13e
         let req = RegisterTensorsRequest {
             tensor_list: tensors
                 .clone()
